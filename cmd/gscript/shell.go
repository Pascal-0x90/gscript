package main

import (
	"bytes"
	"fmt"
	"io/ioutil"
	"os"
	"os/exec"
	"path/filepath"
	"runtime"

	"github.com/gen0cide/gscript/compiler"
	"github.com/gen0cide/gscript/compiler/computil"
	"github.com/urfave/cli"
)

var (
	shellCommand = cli.Command{
		Name:      "shell",
		Usage:     "drop into an interactive REPL within the genesis runtime",
		UsageText: "gscript shell [--macro MACRO] [--macro MACRO] ...",
		Action:    interactiveShellCommand,
		Flags: []cli.Flag{
			cli.StringSliceFlag{
				Name:  "macro, m",
				Usage: "apply a compiler macro to the interactive shell",
			},
		},
	}
)

func interactiveShellCommand(c *cli.Context) error {
	displayBefore = false
	buf := new(bytes.Buffer)
	if len(c.StringSlice("macro")) > 0 {
		for _, m := range c.StringSlice("macro") {
			buf.WriteString("//")
			buf.WriteString(m)
			buf.WriteString("\n")
		}
	}
	buf.WriteString("\n")
	buf.WriteString(string(computil.MustAsset("debugger.gs")))
	randDirName := computil.RandLowerAlphaString(18)
	randBinName := computil.RandLowerAlphaString(18)
	tmpDir := filepath.Join(os.TempDir(), randDirName)
	exePath := filepath.Join(tmpDir, randBinName)
	if runtime.GOOS == "windows" {
		exePath = fmt.Sprintf("%s.exe", exePath)
	}
	scriptPath := filepath.Join(tmpDir, "debugger")
	os.MkdirAll(tmpDir, 0755)
	opts := computil.DefaultOptions()
	opts.ObfuscationLevel = 3
	opts.ImportAllNativeFuncs = true
	opts.UseHumanReadableNames = true
	opts.DebuggerEnabled = true
	opts.LoggingEnabled = true
	opts.OutputFile = exePath
	gc := compiler.NewWithOptions(opts)
	gc.SetLogger(cliLogger)
	ioutil.WriteFile(scriptPath, buf.Bytes(), 0644)
	gc.AddScript(scriptPath)
	err := gc.Do()
	if err != nil {
		return err
	}
	err = runShell(exePath)
	os.RemoveAll(tmpDir)
	if err != nil {
		return err
	}
	return nil
}

func runShell(exePath string) error {
	cmd := exec.Command(exePath)
	cmd.Stderr = os.Stderr
	cmd.Stdout = os.Stdout
	cmd.Stdin = os.Stdin
<<<<<<< HEAD
	err := cmd.Start()
	if err != nil {
=======
	if err := cmd.Start(); err != nil {
>>>>>>> 3860d95e
		return err
	}
	return cmd.Wait()
}<|MERGE_RESOLUTION|>--- conflicted
+++ resolved
@@ -67,10 +67,7 @@
 	}
 	err = runShell(exePath)
 	os.RemoveAll(tmpDir)
-	if err != nil {
-		return err
-	}
-	return nil
+	return err
 }
 
 func runShell(exePath string) error {
@@ -78,12 +75,7 @@
 	cmd.Stderr = os.Stderr
 	cmd.Stdout = os.Stdout
 	cmd.Stdin = os.Stdin
-<<<<<<< HEAD
-	err := cmd.Start()
-	if err != nil {
-=======
 	if err := cmd.Start(); err != nil {
->>>>>>> 3860d95e
 		return err
 	}
 	return cmd.Wait()
