--- conflicted
+++ resolved
@@ -4,11 +4,11 @@
 	"bytes"
 	"errors"
 	"io/ioutil"
+	"net/http"
 	"os"
 	"os/exec"
 	"runtime"
 	"strings"
-  "net/http"
 )
 
 func CalledBy() string {
@@ -45,7 +45,6 @@
 
 func LocalReadFile(path string) ([]byte, error) {
 	if LocalFileExists(path) {
-<<<<<<< HEAD
 		dat, err := ioutil.ReadFile(path)
 		if err != nil {
 			return nil, err
@@ -53,15 +52,6 @@
 		return dat, nil
 	}
 	return nil, errors.New("The file to read does not exist")
-=======
-    dat, err := ioutil.ReadFile(path)
-    if err != nil {
-      return nil, err
-    }
-  return dat, nil
- }
- return nil, errors.New("The file to read does not exist")
->>>>>>> bdfb314a
 }
 
 func ExecuteCommand(c string, args ...string) VMExecResponse {
@@ -86,11 +76,11 @@
 }
 
 func HTTPGetFile(url string) ([]byte, error) {
-  resp, err := http.Get(url)
-  if err != nil {
-	  return nil, err
-  }
-  pageData, err := ioutil.ReadAll(resp.Body)
-  resp.Body.Close()
+	resp, err := http.Get(url)
+	if err != nil {
+		return nil, err
+	}
+	pageData, err := ioutil.ReadAll(resp.Body)
+	resp.Body.Close()
 	return pageData, nil
 }